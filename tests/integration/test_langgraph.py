# Integration test with langgraph
import os
import re
import asyncio  # Add asyncio for async test
from datetime import datetime
from typing import Annotated, List, Literal, Union

import pytest
from dotenv import load_dotenv
from langchain_core.messages import AIMessage, BaseMessage, HumanMessage, ToolMessage
from langchain_core.runnables import RunnableConfig
from langchain_core.tools import tool
from langchain_tavily import TavilySearch
from langgraph.checkpoint.memory import MemorySaver
from langgraph.graph import END, START, StateGraph, add_messages
from langgraph.prebuilt import ToolNode
from typing_extensions import TypedDict
import importlib
import typing
import uuid

from langchain_meta.chat_models import ChatMetaLlama
from langchain_meta.utils import parse_malformed_args_string

load_dotenv()


# Boilerplate
class State(TypedDict):
    messages: Annotated[list, add_messages]


# Use @tool decorator
@tool
def get_current_time():
    """Get the current time."""
    return datetime.now().strftime("%Y-%m-%d %H:%M:%S")


# Try importing Tavily if available - Define tools globally
try:
    tavily_tool = TavilySearch(max_results=2)
    tools_for_binding = [get_current_time, tavily_tool]
    print("Using Tavily search tool.")
except ImportError:
    tools_for_binding = [get_current_time]
    print("Tavily search tool not available, using only get_current_time.")


# Define the graph nodes
def call_model(state: State, config: RunnableConfig):
    messages = state["messages"]
    api_key = os.getenv("META_API_KEY")
    if not api_key:
        pytest.skip("META_API_KEY not set, skipping integration test.")

    # Use the specific Maverick model from the worklog
    # Use temperature 0 to make tool calling more deterministic for testing
    model = ChatMetaLlama(
        model_name="Llama-4-Maverick-17B-128E-Instruct-FP8",
        temperature=0.0,
        api_key=api_key,
    )

    # Bind tools
    model_with_tools = model.bind_tools(tools_for_binding)

    response = model_with_tools.invoke(messages, config=config)
    # We return a list, because this will get added to the existing list
    return {"messages": [response]}


async def acall_model(
    state: State, config: RunnableConfig
):  # Async version of call_model
    messages = state["messages"]
    api_key = os.getenv("META_API_KEY")
    if not api_key:
        pytest.skip("META_API_KEY not set, skipping integration test.")

    model = ChatMetaLlama(
        model_name="Llama-4-Maverick-17B-128E-Instruct-FP8",
        temperature=0.0,
        api_key=api_key,
    )
    model_with_tools = model.bind_tools(tools_for_binding)
    print(
        f"ASYNC acall_model: Invoking model with messages: {messages[-1].content if messages else 'No messages'}"
    )  # Log input
    response = await model_with_tools.ainvoke(messages, config=config)  # Use ainvoke
    # Log the response received by the node
    print(
        f"ASYNC acall_model: Received response ID: {getattr(response, 'id', None)}, content: '{getattr(response, 'content', None)}', tool_calls: {getattr(response, 'tool_calls', None)}, generation_info: {getattr(response, 'generation_info', None)}"
    )
    # Add debug logging for AIMessage properties in async tool node
    # (This is inside async_get_graph_final_state_messages and/or acall_model if present)
    for msg in [response]:
        print(f"[DEBUG] Message: {msg}")
        print(f"[DEBUG] tool_calls: {getattr(msg, 'tool_calls', None)}")
        print(f"[DEBUG] generation_info: {getattr(msg, 'generation_info', None)}")
    return {"messages": [response]}


# ToolNode expects tools argument
tool_node = ToolNode(tools_for_binding)


# Define conditional edges
def should_continue(state: State) -> Union[str, Literal["__end__"]]:
    messages = state["messages"]
    last_message = messages[-1]
    # If there are no tool calls, then we finish
    if not getattr(last_message, "tool_calls", []):
        return END
    # Otherwise if there are tool calls, we continue
    else:
        return "tools"


# Define and compile the graph globally (sync version for existing test)
graph_builder_sync = StateGraph(State)
graph_builder_sync.add_node("chatbot", call_model)
graph_builder_sync.add_node("tools", tool_node)
graph_builder_sync.add_edge(START, "chatbot")
graph_builder_sync.add_conditional_edges(
    "chatbot",
    should_continue,
)
graph_builder_sync.add_edge("tools", "chatbot")
memory_sync = MemorySaver()
app_sync = graph_builder_sync.compile(checkpointer=memory_sync)

# Define and compile the graph globally (async version for new test)
graph_builder_async = StateGraph(State)
graph_builder_async.add_node("chatbot", acall_model)  # Use async node
graph_builder_async.add_node("tools", tool_node)  # ToolNode can be reused
graph_builder_async.add_edge(START, "chatbot")
graph_builder_async.add_conditional_edges(
    "chatbot",
    should_continue,  # should_continue can be reused
)
graph_builder_async.add_edge("tools", "chatbot")
memory_async = MemorySaver()
app_async = graph_builder_async.compile(checkpointer=memory_async)


# Helper to stream graph updates and collect all messages from the final state
def stream_graph_and_collect_final_state_messages(input_text: str, thread_id: str):
    """Streams graph updates, prints them, and collects *all* messages from the final state."""
    print(f"--- Graph Stream Start for input: '{input_text}' (Thread: {thread_id}) ---")
    config: RunnableConfig = {"configurable": {"thread_id": thread_id}}
    final_state = None
    all_messages_in_final_state: List[BaseMessage] = []

    # Use stream to observe intermediate steps
    events = app_sync.stream(  # Use sync app
        {"messages": [HumanMessage(content=input_text)]}, config, stream_mode="values"
    )
    for i, event in enumerate(events):
        print(f"Event {i}: {event}")
        # Simplified printing for clarity
        if isinstance(event, dict):
            for key, value in event.items():
                print(f"  Event {i} - Key: {key}")
                # Special handling for message lists to show the last one
                if (
                    key == "chatbot"
                    and isinstance(value, dict)
                    and "messages" in value
                    and value["messages"]
                ):
                    last_msg = value["messages"][-1]
                    print(f"    Event {i} - Chatbot last message: {str(last_msg)[:70]}")
                    if hasattr(last_msg, "content"):
                        print(
                            f"    Event {i} - Chatbot last message content: {str(last_msg.content)[:70]}"
                        )
                    if hasattr(last_msg, "tool_calls") and last_msg.tool_calls:
                        print(
                            f"    Event {i} - Chatbot last message tool_calls: {str(last_msg.tool_calls)[:70]}"
                        )
                elif (
                    key == "tools"
                    and isinstance(value, dict)
                    and "messages" in value
                    and value["messages"]
                ):
                    tool_output = (
                        value  # Output of ToolNode is {'messages': [ToolMessage(...)]}
                    )
                    print(f"    Event {i} - Tools node output: {str(tool_output)[:70]}")
        final_state = event  # Keep track of the last state

    # Extract messages from the final state event
    if final_state and isinstance(final_state, dict) and "messages" in final_state:
        all_messages_in_final_state.extend(final_state["messages"])
    else:
        print(f"Warning: Final state event did not contain 'messages': {final_state}")

    print(
        f"--- Graph Stream End for input: '{input_text}'. Collected final state messages: {all_messages_in_final_state} ---"
    )
    return all_messages_in_final_state


async def async_get_graph_final_state_messages(
    input_text: str, thread_id: str
) -> List[BaseMessage]:
    """Invokes the graph asynchronously and collects all messages from the final state."""
    print(
        f"--- Async Graph Invoke Start for input: '{input_text}' (Thread: {thread_id}) ---"
    )
    config: RunnableConfig = {"configurable": {"thread_id": thread_id}}
    final_state = await app_async.ainvoke(  # Use async app and ainvoke
        {"messages": [HumanMessage(content=input_text)]}, config
    )
    all_messages_in_final_state: List[BaseMessage] = []
    if final_state and isinstance(final_state, dict) and "messages" in final_state:
        all_messages_in_final_state.extend(final_state["messages"])
    else:
        print(f"Warning: Final async state did not contain 'messages': {final_state}")
    print(
        f"--- Async Graph Invoke End for input: '{input_text}'. Collected final state messages: {len(all_messages_in_final_state)} ---"
    )
    # Add debug logging for AIMessage properties in async tool node
    # (This is inside async_get_graph_final_state_messages and/or acall_model if present)
    for msg in all_messages_in_final_state:
        print(f"[DEBUG] Message: {msg}")
        print(f"[DEBUG] tool_calls: {getattr(msg, 'tool_calls', None)}")
        print(f"[DEBUG] generation_info: {getattr(msg, 'generation_info', None)}")
    return all_messages_in_final_state


def import_tool_from_langchain_tools():
    try:
        langchain_tools = importlib.import_module("langchain.tools")
        return getattr(langchain_tools, "tool")
    except (ImportError, AttributeError):
        return None


@pytest.mark.integration
def test_chat_meta_llama_with_langchain_tools_decorator():
    """Test tool calling with @tool from langchain.tools (not langchain_core.tools)."""
    tool_decorator = import_tool_from_langchain_tools()
    if tool_decorator is None:
        pytest.skip("langchain.tools.tool not available; skipping test.")

    @tool_decorator
    def get_time_lc_tools():
        """Get the current time (langchain.tools)."""
        from datetime import datetime

        return datetime.now().strftime("%Y-%m-%d %H:%M:%S")

    # Use only this tool for the test
    tools = [get_time_lc_tools]

    # Build a minimal graph for this test
    def call_model_lc_tools(state: State, config: RunnableConfig):
        messages = state["messages"]
        api_key = os.getenv("META_API_KEY")
        if not api_key:
            pytest.skip("META_API_KEY not set, skipping integration test.")
        model = ChatMetaLlama(
            model_name="Llama-4-Maverick-17B-128E-Instruct-FP8",
            temperature=0.0,
            api_key=api_key,
        )
        model_with_tools = model.bind_tools(tools)
        response = model_with_tools.invoke(messages, config=config)
        return {"messages": [response]}

    graph_builder = StateGraph(State)
    graph_builder.add_node("chatbot", call_model_lc_tools)
    graph_builder.add_node("tools", ToolNode(tools))
    graph_builder.add_edge(START, "chatbot")
    graph_builder.add_conditional_edges("chatbot", should_continue)
    graph_builder.add_edge("tools", "chatbot")
    memory = MemorySaver()
    app = graph_builder.compile(checkpointer=memory)

    # Run the graph
    thread_id = "test-langchain-tools-thread"
    config = typing.cast(RunnableConfig, {"configurable": {"thread_id": thread_id}})
    events = app.stream(
        {"messages": [HumanMessage(content="What is the time?")]},
        config,
        stream_mode="values",
    )
    final_state = None
    all_messages = []
    for event in events:
        if isinstance(event, dict) and "messages" in event:
            all_messages.extend(event["messages"])
            final_state = event
    assert all_messages
    found_tool_message_with_time = False
    for msg in all_messages:
        if isinstance(msg, ToolMessage) and msg.name == "get_time_lc_tools":
            import re

            if re.search(r"\d{4}-\d{2}-\d{2} \d{2}:\d{2}:\d{2}", str(msg.content)):
                found_tool_message_with_time = True
                break
    assert found_tool_message_with_time, (
        "No ToolMessage found with correctly formatted current time using langchain.tools.tool."
    )
    assert (
        all_messages
        and isinstance(all_messages[-1], AIMessage)
        and all_messages[-1].content
    ), "Final message was not an AIMessage with content (langchain.tools.tool)."


@pytest.mark.integration
def test_chat_meta_llama_integration():
    """Tests basic tool calling and response generation (SYNC)."""
    thread_id = "test-sync-thread-1"
    # config = {"configurable": {"thread_id": thread_id}} # Config is created in helper
    # memory.clear(config) # Removed clear call

    # Test user says "What is the time?"
    all_messages = stream_graph_and_collect_final_state_messages(
        "What is the time?", thread_id
    )
    assert all_messages

    # Check if *any* message in the final state is a ToolMessage with the correct time format
    found_tool_message_with_time = False
    for msg in all_messages:
        if isinstance(msg, ToolMessage) and msg.name == "get_current_time":
            # Check the content of the ToolMessage
            if re.search(r"\d{4}-\d{2}-\d{2} \d{2}:\d{2}:\d{2}", str(msg.content)):
                found_tool_message_with_time = True
                break

    assert found_tool_message_with_time, (
        "SYNC: No ToolMessage found with correctly formatted current time."
    )

    # Check that the final message is an AIMessage with non-empty content
    assert (
        all_messages
        and isinstance(all_messages[-1], AIMessage)
        and all_messages[-1].content
    ), "SYNC: Final message was not an AIMessage with content."

    # Optional: Add a test for the Tavily tool if it was loaded
    if any(isinstance(t, TavilySearch) for t in tools_for_binding):
        print("\n--- Testing Tavily Search Tool (SYNC) ---")
        thread_id_tavily = "test-sync-thread-tavily"
        # config_tavily = {"configurable": {"thread_id": thread_id_tavily}} # Config created in helper
        # Clear memory again for the new thread
        # memory.clear(config_tavily) # Removed clear call
        tavily_messages = stream_graph_and_collect_final_state_messages(
            # Explicitly ask to use the tool
            "Use the tavily_search tool to find out what LangChain is.",
            thread_id_tavily,
        )
        assert tavily_messages
        # Check for AIMessage containing search results (simple check)
        assert any(
            isinstance(m, AIMessage) and "LangChain" in m.content
            for m in tavily_messages
        ), (
            "SYNC: Final response did not seem to contain Tavily search results about LangChain."
        )
        # Check for a ToolMessage from Tavily tool execution
        assert any(
            isinstance(m, ToolMessage) and m.name == "tavily_search"
            for m in tavily_messages
        ), "SYNC: No ToolMessage found for tavily_search in the final state messages."


@pytest.mark.integration
async def test_async_chat_meta_llama_integration():  # New async test
    """Tests basic tool calling and response generation (ASYNC)."""
    thread_id = "test-async-thread-1"
    # config = {"configurable": {"thread_id": thread_id}} # Config is created in helper
    # memory.clear(config) # Removed clear call

    # Test user says "What is the time?"
    all_messages = await async_get_graph_final_state_messages(
        "What is the time?", thread_id
    )
    assert all_messages

    # Check if *any* message in the final state is a ToolMessage with the correct time format
    found_tool_message_with_time = False
    for msg in all_messages:
        if isinstance(msg, ToolMessage) and msg.name == "get_current_time":
            # Check the content of the ToolMessage
            if re.search(r"\d{4}-\d{2}-\d{2} \d{2}:\d{2}:\d{2}", str(msg.content)):
                found_tool_message_with_time = True
                break

    assert found_tool_message_with_time, (
        "ASYNC: No ToolMessage found with correctly formatted current time."
    )

    # Check that the final message is an AIMessage with non-empty content
    assert (
        all_messages
        and isinstance(all_messages[-1], AIMessage)
        and all_messages[-1].content
    ), "ASYNC: Final message was not an AIMessage with content."

    # Optional: Add a test for the Tavily tool if it was loaded
    if any(isinstance(t, TavilySearch) for t in tools_for_binding):
        print("\n--- Testing Tavily Search Tool (ASYNC) ---")
        thread_id_tavily = "test-async-thread-tavily"
        # config_tavily = {"configurable": {"thread_id": thread_id_tavily}} # Config created in helper
        # Clear memory again for the new thread
        # memory.clear(config_tavily) # Removed clear call
        tavily_messages = await async_get_graph_final_state_messages(
            # Explicitly ask to use the tool
            "Use the tavily_search tool to find out what LangChain is.",
            thread_id_tavily,
        )
        assert tavily_messages
        # Check for AIMessage containing search results (simple check)
        assert any(
            isinstance(m, AIMessage) and "LangChain" in m.content
            for m in tavily_messages
        ), (
            "ASYNC: Final response did not seem to contain Tavily search results about LangChain."
        )
        # Check for a ToolMessage from Tavily tool execution
        assert any(
            isinstance(m, ToolMessage) and m.name == "tavily_search"
            for m in tavily_messages
        ), "ASYNC: No ToolMessage found for tavily_search in the final state messages."


def import_interrupt_from_langgraph_types():
    try:
        langgraph_types = importlib.import_module("langgraph.types")
        return getattr(langgraph_types, "interrupt")
    except (ImportError, AttributeError):
        return None


def import_command_from_langgraph_types():
    try:
        langgraph_types = importlib.import_module("langgraph.types")
        return getattr(langgraph_types, "Command")
    except (ImportError, AttributeError):
        return None


@pytest.mark.integration
def test_human_assistance_tool_resume_with_command():
    """Test resuming a human_assistance interrupt with a Command(resume=...) and getting the human response."""
    interrupt = import_interrupt_from_langgraph_types()
    Command = import_command_from_langgraph_types()
    if interrupt is None or Command is None:
        pytest.skip(
            "langgraph.types.interrupt or Command not available; skipping test."
        )

    @tool
    def human_assistance(query: str) -> str:
        """Request assistance from a human."""
        human_response = interrupt({"query": query})
        return human_response["data"]

    tools = [get_current_time, human_assistance]

    def call_model_human_assist(state: State, config: RunnableConfig):
        messages = state["messages"]
        api_key = os.getenv("META_API_KEY")
        if not api_key:
            pytest.skip("META_API_KEY not set, skipping integration test.")
        model = ChatMetaLlama(
            model_name="Llama-4-Maverick-17B-128E-Instruct-FP8",
            temperature=0.0,
            api_key=api_key,
        )
        model_with_tools = model.bind_tools(tools)
        response = model_with_tools.invoke(messages, config=config)
        return {"messages": [response]}

    graph_builder = StateGraph(State)
    graph_builder.add_node("chatbot", call_model_human_assist)
    graph_builder.add_node("tools", ToolNode(tools))
    graph_builder.add_edge(START, "chatbot")
    graph_builder.add_conditional_edges("chatbot", should_continue)
    graph_builder.add_edge("tools", "chatbot")
    memory = MemorySaver()
    app = graph_builder.compile(checkpointer=memory)

    thread_id = "test-human-assistance-interrupt-resume"
    config = typing.cast(RunnableConfig, {"configurable": {"thread_id": thread_id}})
    input_text = "I need some expert guidance for building an AI agent. Could you request assistance for me?"
    # Step 1: Run until interrupt
    events = app.stream(
        {"messages": [HumanMessage(content=input_text)]}, config, stream_mode="values"
    )
    found_interrupt = False
    for event in events:
        if isinstance(event, dict) and any("interrupt" in k for k in event.keys()):
            found_interrupt = True
            break
    assert found_interrupt, "No interrupt was surfaced by the human_assistance tool."

    # Step 2: Resume with Command(resume={"data": ...})
    human_response = (
        "We, the experts are here to help! We'd recommend you check out LangGraph to build your agent."
        " It's much more reliable and extensible than simple autonomous agents."
    )
    human_command = Command(resume={"data": human_response})
    events = app.stream(human_command, config, stream_mode="values")
    found_human_response = False
    for event in events:
        if isinstance(event, dict) and "messages" in event:
            last_msg = event["messages"][-1]
            if hasattr(last_msg, "content") and human_response in str(last_msg.content):
                found_human_response = True
                break
    assert found_human_response, (
        "The human response was not found in the final message after resuming with Command."
    )


<<<<<<< HEAD
def test_tool_call_id_and_args_defensive_handling():
    """Test that tool_call_id is always set and args is always a dict, even for malformed tool calls."""
    from langchain_core.messages import AIMessage

    # Simulate a malformed tool call (missing id and args as string)
    malformed_tool_call = {
        # 'id' is missing
        "name": "get_current_time",
        "args": "not_a_dict",  # Should be a dict
        "type": "function",
    }
    # Simulate the code path in chat_sync.py/chat_async.py after defensive fix
    tc_id = malformed_tool_call.get("id", None) or str(uuid.uuid4())
    tc_name = malformed_tool_call.get("name", "unknown_tool")
    args = malformed_tool_call.get("args", {})
    if not isinstance(args, dict):
        args = {"value": str(args)}
    assert isinstance(args, dict)
    assert tc_id is not None and isinstance(tc_id, str)
    assert tc_name == "get_current_time"

    # Simulate AIMessage creation
    msg = AIMessage(
        content="",
        tool_calls=[
            {
                "id": tc_id,
                "name": tc_name,
                "args": args,
                "type": "function",
            }
        ],
    )
    # Check that the tool_call_id and args are correct
    assert msg.tool_calls[0]["id"] == tc_id
    assert isinstance(msg.tool_calls[0]["args"], dict)
    assert msg.tool_calls[0]["name"] == "get_current_time"


@pytest.mark.integration
def test_malformed_tool_arguments_parsing():
    """Test that malformed tool arguments are properly parsed in a LangGraph workflow."""
    from langchain_meta.utils import parse_malformed_args_string

    # Mock a tool call with malformed arguments like those produced by LLMs
    malformed_tool_args = 'name="Test User", age=30'
    parsed_args = parse_malformed_args_string(malformed_tool_args)

    assert parsed_args == {"name": "Test User", "age": "30"}

    # Test with other common malformed formats
    assert parse_malformed_args_string('key1="value1" key2="value2"') == {
        "key1": "value1",
        "key2": "value2",
    }
    assert parse_malformed_args_string(
        'query="What is the weather in San Francisco?"'
    ) == {"query": "What is the weather in San Francisco?"}

    # Test with a real-world example that might be produced by Llama models
    llama_style_args = 'location="San Francisco", date="today", details=true'
    parsed_llama_args = parse_malformed_args_string(llama_style_args)
    assert parsed_llama_args == {
        "location": "San Francisco",
        "date": "today",
        "details": "true",
    }
=======
@pytest.mark.integration
def test_defensive_handling_of_malformed_tool_call():
    """Test that malformed tool calls (missing id or non-dict args) are handled defensively."""
    from langchain_meta.chat_meta_llama.serialization import _normalize_tool_call

    # Test case 1: Missing id, args is a string
    malformed1 = {"name": "dummy_tool", "args": "not_a_dict"}
    normalized1 = _normalize_tool_call(malformed1)
    assert "id" in normalized1
    assert isinstance(normalized1["id"], str)
    assert len(normalized1["id"]) > 0  # ID should be a non-empty string
    assert isinstance(normalized1["args"], dict)
    assert normalized1["args"]["value"] == "not_a_dict"
    assert normalized1["type"] == "function"

    # Test case 2: Empty id, args is None
    malformed2 = {"name": "dummy_tool", "id": "", "args": None}
    normalized2 = _normalize_tool_call(malformed2)
    assert "id" in normalized2
    assert isinstance(normalized2["id"], str)
    assert len(normalized2["id"]) > 0  # ID should be a non-empty string
    assert isinstance(normalized2["args"], dict)
    assert normalized2["args"] == {"value": "None"}

    # Test case 3: Missing name, valid args
    malformed3 = {"id": "tool123", "args": {"key": "value"}}
    normalized3 = _normalize_tool_call(malformed3)
    assert normalized3["name"] == "unknown_tool"
    assert normalized3["id"] == "tool123"
    assert normalized3["args"] == {"key": "value"}
>>>>>>> e137f4c6
<|MERGE_RESOLUTION|>--- conflicted
+++ resolved
@@ -522,8 +522,6 @@
         "The human response was not found in the final message after resuming with Command."
     )
 
-
-<<<<<<< HEAD
 def test_tool_call_id_and_args_defensive_handling():
     """Test that tool_call_id is always set and args is always a dict, even for malformed tool calls."""
     from langchain_core.messages import AIMessage
@@ -591,7 +589,7 @@
         "date": "today",
         "details": "true",
     }
-=======
+
 @pytest.mark.integration
 def test_defensive_handling_of_malformed_tool_call():
     """Test that malformed tool calls (missing id or non-dict args) are handled defensively."""
@@ -622,4 +620,3 @@
     assert normalized3["name"] == "unknown_tool"
     assert normalized3["id"] == "tool123"
     assert normalized3["args"] == {"key": "value"}
->>>>>>> e137f4c6
